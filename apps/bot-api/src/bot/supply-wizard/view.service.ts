import { Injectable } from '@nestjs/common';
import { Context } from 'telegraf';

import { OzonSupplyEventType } from '@bot/ozon/ozon-supply.types';

import {
    SupplyWizardClusterOption,
    SupplyWizardDraftWarehouseOption,
    SupplyWizardDropOffOption,
    SupplyWizardOrderSummary,
    SupplyWizardState,
    SupplyWizardTimeslotOption,
    SupplyWizardWarehouseOption,
    SupplyWizardStore,
} from '../supply-wizard.store';

@Injectable()
export class SupplyWizardViewService {
    private readonly draftWarehouseOptionsLimit = 20;
    private readonly timeslotOptionsLimit = 10;

    constructor(private readonly wizardStore: SupplyWizardStore) {}

    renderAuthWelcome(): string {
        return [
            '<b>Привет! Я SmartStocker БОТ 🤖</b>',
            '',
            'Я помогу найти и забронировать слот на склады Ozon в автоматическом режиме',
            '',
            'Пока что бот работает только с кросс-докингом.',
            '',
            'Для работы с ботом вам потребуется авторизоваться. Почему это безопасно и где взять данные для подключения, смотрите по ссылке https://smartstocker.ru/help/api',
            '',
            'Вопросы, предложения пишите в поддержку https://t.me/dmitry_smartstocker'
        ].join('\n');
    }

    renderAuthInstruction(): string {
        return [
            'Предоставление ключей API Ozon боту безопасно, потому что выдаваемые права дают возможность боту взаимодействовать только с разделом поставок.',
            '',
            'Бот работает с помощью официального API Ozon.',
            '',
            'Подробная инструкция о том, где взять данные для авторизации доступна по ссылке  https://smartstocker.ru/help/api',
            '',
            'Подробная инструкция, как работать с ботом    https://smartstocker.ru/help/howto',
            '',
            '🔐 Чтобы авторизоваться, подготовьте Client ID и API Key из кабинета продавца Ozon.',
            '',
            'Client ID — это идентификатор интеграции, а API Key — секретный ключ доступа.',
            'Создайте пару ключей в разделе Инструменты → API и сохраните их в безопасном месте.',
            '',
            'Когда будете готовы, нажмите «Авторизоваться».',
        ].join('\n');
    }

    buildAuthWelcomeKeyboard(): Array<Array<{ text: string; callback_data: string }>> {
        const rows = [
            [{ text: 'Авторизоваться', callback_data: 'wizard:auth:login' }],
            [{ text: 'Инструкция', callback_data: 'wizard:auth:info' }],
        ];

        return this.withNavigation(rows);
    }

    buildAuthInstructionKeyboard(): Array<Array<{ text: string; callback_data: string }>> {
        return this.withNavigation([], { back: 'wizard:auth:back:welcome' });
    }

    renderAuthApiKeyPrompt(): string {
        return [
            'Введите API Key Ozon одним сообщением.',
            '',
            'Выглядит так jhg6tyr7-8j26-5kp9-bb0b-35y32kl46f07',
        ].join('\n');
    }

    buildAuthApiKeyKeyboard(): Array<Array<{ text: string; callback_data: string }>> {
        return this.withNavigation([], { back: 'wizard:auth:back:welcome' });
    }

    renderAuthClientIdPrompt(maskedApiKey?: string): string {
        const lines = [
            'Отлично! Теперь отправьте Client ID.',
        ];
        if (maskedApiKey) {
            lines.push(`API Key: ${maskedApiKey}`);
        }
        lines.push(
            '',
            'Теперь отправьте Client ID. Client ID, выглядит так 2191549',
        );
        return lines.join('\n');
    }

    buildAuthClientIdKeyboard(): Array<Array<{ text: string; callback_data: string }>> {
        return this.withNavigation([], { back: 'wizard:auth:back:apiKey' });
    }

    renderLanding(state: SupplyWizardState): string {
        const lines = ['<b>Главное меню.</b>'];

        const pendingTasks = state.pendingTasks ?? [];
        if (pendingTasks.length) {
            lines.push(
                '',
                `В обработке ${pendingTasks.length} ${pendingTasks.length === 1 ? 'задача' : 'задачи'}.`,
            );
        }

        if (state.orders.length) {
            lines.push(
                '',
                'Созданные поставки доступны в разделе «Мои поставки».',
            );
        } else {
            lines.push(
                '',
                '<b>Нажмите «Новая поставка», чтобы начать поиск слотов.</b>'
            );
        }
        return lines.join('\n');
    }

    buildLandingKeyboard(state: SupplyWizardState): Array<Array<{ text: string; callback_data: string }>> {
        const rows: Array<Array<{ text: string; callback_data: string }>> = [
            [{ text: 'Новая поставка', callback_data: 'wizard:landing:start' }],
            [{ text: 'Мои задачи', callback_data: 'wizard:tasks:list' }]
        ];

        if (state.orders.length) {
            rows.push([{ text: 'Мои поставки', callback_data: 'wizard:orders:list' }]);
        }

        rows.push([{ text: 'Сбросить авторизацию', callback_data: 'wizard:authReset:prompt' }]);
        rows.push([{ text: 'Поддержка', callback_data: 'wizard:support' }]);
        return rows;
    }

    renderSupportInfo(): string {
        return [
            '<b>Поддержка</b>',
            '',
            'Вопросы, замечания, предложения пишите в Telegram  https://t.me/dmitry_smartstocker',
        ].join('\n');
    }

    buildSupportKeyboard(): Array<Array<{ text: string; callback_data: string }>> {
        return this.withNavigation([], { back: 'wizard:landing:back' });
    }

    renderUploadPrompt(): string {
        return [
            '<b>📦 Загрузите Excel-файл или пришлите ссылку на Google Sheets с товарами.</b>',
            '',
            'Бот использует формат Ozon для создания поставок.',
            '',
            '<a href="https://disk.yandex.ru/i/a0vDXZdlImtPUA">Скачать шаблон поставки</a>',
            '',
            'На листе 3 столбца: артикул, имя (необязательно), количество',
            '',
            'После загрузки покажу список товаров и их количество, и перейдём к следующему шагу.'
        ].join('\n');
    }

    buildUploadKeyboard(): Array<Array<{ text: string; callback_data: string }>> {
        return this.withNavigation([], { back: 'wizard:landing:back' });
    }

    buildDropOffQueryKeyboard(): Array<Array<{ text: string; callback_data: string }>> {
        return [
            [{ text: 'Назад', callback_data: 'wizard:upload:restart' }],
            [{ text: 'Отмена', callback_data: 'wizard:cancel' }],
        ];
    }

    renderReadyDaysPrompt(): string {
        return [
            '<b>Выберите, через сколько дней будете готовы к отгрузке.</b>',
            '',
            'Введите количество дней на подготовку поставки. Тайм слот будет забронирован с учетом времени на подготовку. Выберите один из предложенных вариантов или введите одно целое число от 0 до 28.',
            '',
            '0 дней - значит готов отгрузиться день в день, и бот может ловить слот на текущий день.',
            '1 день - бот будет ловить слот на завтра, и т.д.',
        ].join('\n');
    }

    buildReadyDaysKeyboard(): Array<Array<{ text: string; callback_data: string }>> {
        const rows: Array<Array<{ text: string; callback_data: string }>> = [
            [
                { text: '0 дней', callback_data: 'wizard:ready:select:0' },
                { text: '1 день', callback_data: 'wizard:ready:select:1' },
                { text: '2 дня', callback_data: 'wizard:ready:select:2' },
            ],
            [
                { text: '3 дня', callback_data: 'wizard:ready:select:3' },
                { text: '5 дней', callback_data: 'wizard:ready:select:5' },
                { text: '7 дней', callback_data: 'wizard:ready:select:7' },
            ],
            [
                { text: '14 дней', callback_data: 'wizard:ready:select:14' },
                { text: '21 день', callback_data: 'wizard:ready:select:21' },
                { text: '28 дней', callback_data: 'wizard:ready:select:28' },
            ],
        ];

        const keyboard = this.withNavigation(rows, { back: 'wizard:ready:back' });
        keyboard.push([{ text: 'Отмена', callback_data: 'wizard:cancel' }]);
        return keyboard;
    }

    renderAuthResetPrompt(): string {
        return [
            '<b>Сбросить авторизацию?</b>',
        '',
            'Это удалит все сохранённые ключи пользователя. Продолжить?'
        ].join('\n');
    }

    buildAuthResetKeyboard(): Array<Array<{ text: string; callback_data: string }>> {
        return [
            [
                { text: 'Да, удалить', callback_data: 'wizard:authReset:confirm' },
                { text: 'Нет', callback_data: 'wizard:authReset:cancel' },
            ],
        ];
    }

    renderOrdersList(state: SupplyWizardState): string {
        if (!state.orders.length) {
            return 'Список поставок пуст. Создайте новую поставку.';
        }

        const lines = ['Мои поставки:'];

        // state.orders.forEach((order, index) => {
        //     const arrival = order.arrival ? ` — ${order.arrival}` : '';
        //     const label = order.orderId ?? order.operationId ?? order.id;
        //     lines.push(`${index + 1}. №${label}${arrival}`);
        // });
        //lines.push('', 'Выберите поставку, чтобы посмотреть детали.');
        return lines.join('\n');
    }

    buildOrdersListKeyboard(state: SupplyWizardState): Array<Array<{ text: string; callback_data: string }>> {
        const rows = state.orders.map((order) => [
            {
                text: `№${order.orderId ?? order.operationId ?? order.id}`,
                callback_data: `wizard:orders:details:${order.id}`,
            },
        ]);

        rows.push([{ text: 'Создать новую поставку', callback_data: 'wizard:landing:start' }]);
        return this.withNavigation(rows, { back: 'wizard:orders:back' });
    }

    renderOrderDetails(order: SupplyWizardOrderSummary): string {
        const searchWindowLine = this.buildSearchDeadlineLine(order.searchDeadlineAt);
<<<<<<< HEAD
        const createdLine = this.buildCreatedLine(order.createdAt);
=======

>>>>>>> 5edd252f
        const lines = [
            `Поставка №${order.orderId ?? order.operationId ?? order.id}`,
            '',
            order.clusterName ? `Кластер: ${order.clusterName}` : undefined,
            order.dropOffName ? `Пункт сдачи: ${order.dropOffName}` : undefined,
            order.warehouse ? `Склад: ${order.warehouse}` : undefined,
<<<<<<< HEAD
            createdLine,
=======
>>>>>>> 5edd252f
            searchWindowLine,
            order.timeslotLabel
                ? `Таймслот: ${order.timeslotLabel}`
                : order.arrival
                    ? `Время отгрузки: ${order.arrival}`
                    : undefined,
            '',
            'Товары:',
            ...order.items.map((item) => `• ${item.article} × ${item.quantity}`),
            '\n',
            'Посмотреть поставку в ЛК Ozon 👇🏻',
            `https://seller.ozon.ru/app/supply/orders/${order.orderId}`
        ].filter((value): value is string => Boolean(value));
        return lines.join('\n');
    }

    buildOrderDetailsKeyboard(order: SupplyWizardOrderSummary): Array<Array<{ text: string; callback_data: string }>> {
        const rows = [
            [
                {
                    text: 'Отменить поставку',
                    callback_data: `wizard:orders:cancel:${order.id}`,
                },
            ],
        ];
        return this.withNavigation(rows, { back: 'wizard:orders:list' });
    }

    renderTasksList(state: SupplyWizardState): string {
        const pendingTasks = state.pendingTasks ?? [];
        if (!pendingTasks.length) {
            return 'Тут будет список задач на поиск слотов.' +
                '\n' +
                'Создайте новую задачу на поиск.';
        }

        const lines = ['Мои задачи:'];
        // pendingTasks.forEach((task, index) => {
        //     let items = 0;
        //     task.items.map((item) => items += item.quantity)
        //
        //     const desc = `${this.formatTaskName(task.id)}: ${items}шт. ${task.items.length} товаров`
        //     const dropOff = task.dropOffName ? task.dropOffName : '';
        //     const cluster = task.clusterName ? task.clusterName : '';
        //     const warehouse = task.warehouse ? task.warehouse : '';
        //
        //     lines.push(`${index + 1}. ${desc}. ${dropOff} → ${cluster} → ${warehouse}`);
        // });
        // lines.push(
        //     '',
        //     'Выберите задачу, чтобы посмотреть детали или отменить её.'
        // );

        return lines.join('\n');
    }

    buildTasksListKeyboard(state: SupplyWizardState): Array<Array<{ text: string; callback_data: string }>> {
        const pendingTasks = state.pendingTasks ?? [];
        const rows = pendingTasks.map((task) => {
            const baseName =
                this.formatTaskName(task.operationId ?? task.id) ?? task.operationId ?? task.id ?? '—';
            const createdAt = this.formatCreatedAt(task.createdAt);
            const label = createdAt ? `${baseName} · ${createdAt}` : baseName;
            return [
                {
                    text: label,
                    callback_data: `wizard:tasks:details:${task.taskId ?? task.id}`,
                },
            ];
        });
        rows.push([{ text: 'Назад', callback_data: 'wizard:tasks:back' }]);
        return rows;
    }

    renderTaskDetails(task: SupplyWizardOrderSummary): string {
        const limit = 20;
        const totalItems = task.items.length;
        const displayedItems = task.items.slice(0, limit);
        const searchWindowLine = this.buildSearchDeadlineLine(task.searchDeadlineAt);
        const createdLine = this.buildCreatedLine(task.createdAt);

        const searchWindowLine = this.buildSearchDeadlineLine(task.searchDeadlineAt);
        const createdLine = this.buildCreatedLine(task.createdAt);
        const lines = [
            `Задача ${this.formatTaskName(task.operationId ?? task.id)}`,
            '\n',
            task.dropOffName ? `Пункт сдачи: ${task.dropOffName}` : undefined,
            task.clusterName ? `Кластер: ${task.clusterName}` : undefined,
            task.warehouse ? `Склад: ${task.warehouse}` : undefined,
            createdLine,
            searchWindowLine,
            '',
            task.timeslotLabel ? `Таймслот: ${task.timeslotLabel}` : undefined,
            '\n',
            'Товары:',
            ...displayedItems.map((item) => `• ${item.article} × ${item.quantity}`),
            ...(totalItems > limit
                ? [`… и ещё ${totalItems - limit} позиций`]
                : []),
        ].filter((value): value is string => Boolean(value));
        return lines.join('\n');
    }

    buildTaskDetailsKeyboard(task: SupplyWizardOrderSummary): Array<Array<{ text: string; callback_data: string }>> {
        const rows = [
            [{ text: 'Отменить задачу', callback_data: `wizard:tasks:cancel:${task.taskId ?? task.id}` }],
        ];
        rows.push([{ text: 'Назад', callback_data: 'wizard:tasks:list' }]);

        return rows;
    }

    renderSupplySuccess(order: SupplyWizardOrderSummary): string {
        const searchWindowLine = this.buildSearchDeadlineLine(order.searchDeadlineAt);
        const createdLine = this.buildCreatedLine(order.createdAt);
<<<<<<< HEAD
=======

>>>>>>> 5edd252f
        const lines = [
            'Поставка создана ✅',
            `ID: ${order.orderId ?? order.id}`,
            order.timeslotLabel ? `Таймслот: ${order.timeslotLabel}` : order.arrival ? `Время отгрузки: ${order.arrival}` : undefined,
            order.warehouse ? `Склад: ${order.warehouse}` : undefined,
            createdLine,
            searchWindowLine,
        ].filter((value): value is string => Boolean(value));
        return lines.join('\n');
    }

    buildOptions(
        clusters: OzonClusterLike[],
    ): {
        clusters: SupplyWizardClusterOption[];
        warehouses: Record<number, SupplyWizardWarehouseOption[]>;
    } {
        const clusterOptions: SupplyWizardClusterOption[] = [];
        const clusterWarehouses = new Map<number, SupplyWizardWarehouseOption[]>();

        for (const cluster of clusters) {
            if (typeof cluster.id !== 'number') continue;
            const clusterId = Number(cluster.id);
            const clusterName = cluster.name?.trim() || `Кластер ${clusterId}`;

            const rawWarehouses: SupplyWizardWarehouseOption[] = [];
            for (const logistic of cluster.logistic_clusters ?? []) {
                for (const warehouse of logistic.warehouses ?? []) {
                    if (typeof warehouse?.warehouse_id !== 'number') continue;
                    const warehouseId = Number(warehouse.warehouse_id);
                    if (!Number.isFinite(warehouseId)) continue;

                    rawWarehouses.push({
                        warehouse_id: warehouseId,
                        name: warehouse.name?.trim() || `Склад ${warehouseId}`,
                    });
                }
            }

            const uniqueWarehouses = this.deduplicateWarehouseOptions(rawWarehouses);
            clusterWarehouses.set(clusterId, uniqueWarehouses);

            clusterOptions.push({
                id: clusterId,
                name: clusterName,
                logistic_clusters: {
                    warehouses: uniqueWarehouses.map((item) => ({ ...item })),
                },
            });
        }

        const sortedClusters = clusterOptions.sort((a, b) =>
            a.name.localeCompare(b.name, 'ru', { sensitivity: 'base' }),
        );

        const warehousesByCluster = Object.fromEntries(clusterWarehouses.entries()) as Record<
            number,
            SupplyWizardWarehouseOption[]
        >;

        return {
            clusters: sortedClusters,
            warehouses: warehousesByCluster,
        };
    }

    mapDraftWarehouseOptions(info?: DraftStatusLike): SupplyWizardDraftWarehouseOption[] {
        if (!info?.clusters?.length) {
            return [];
        }

        const byWarehouse = new Map<number, SupplyWizardDraftWarehouseOption>();

        for (const cluster of info.clusters ?? []) {
            const parsedClusterId = this.parseNumber(cluster?.cluster_id);
            const clusterId = parsedClusterId ? Math.round(parsedClusterId) : undefined;
            const clusterName = cluster?.cluster_name?.trim() || undefined;

            for (const warehouseInfo of cluster?.warehouses ?? []) {
                if (!warehouseInfo) continue;
                const supplyWarehouse = warehouseInfo.supply_warehouse;
                const rawId = supplyWarehouse?.warehouse_id;
                const parsedId = this.parseNumber(rawId);
                if (!parsedId || parsedId <= 0) continue;
                const warehouseId = Math.round(parsedId);

                const totalRankRaw = this.parseNumber(warehouseInfo.total_rank);
                const totalRank = typeof totalRankRaw === 'number' ? totalRankRaw : undefined;
                const totalScore = this.parseNumber(warehouseInfo.total_score);
                const travelTimeDays = this.parseNullableNumber(warehouseInfo.travel_time_days);
                const bundle = warehouseInfo.bundle_ids?.[0];

                const option: SupplyWizardDraftWarehouseOption = {
                    warehouseId,
                    name: supplyWarehouse?.name?.trim() || `Склад ${warehouseId}`,
                    address: supplyWarehouse?.address?.trim() || undefined,
                    clusterId: clusterId,
                    clusterName,
                    totalRank,
                    totalScore,
                    travelTimeDays: typeof travelTimeDays === 'number' ? travelTimeDays : null,
                    isAvailable: warehouseInfo.status?.is_available,
                    statusState: warehouseInfo.status?.state,
                    statusReason: warehouseInfo.status?.invalid_reason,
                    bundleId: bundle?.bundle_id || undefined,
                    restrictedBundleId: warehouseInfo.restricted_bundle_id || undefined,
                };

                const existing = byWarehouse.get(warehouseId);
                if (!existing) {
                    byWarehouse.set(warehouseId, option);
                    continue;
                }

                const existingRank = existing.totalRank ?? Number.POSITIVE_INFINITY;
                const candidateRank = option.totalRank ?? Number.POSITIVE_INFINITY;
                if (candidateRank < existingRank) {
                    byWarehouse.set(warehouseId, option);
                }
            }
        }

        return [...byWarehouse.values()].sort((a, b) => {
            const rankA = a.totalRank ?? Number.POSITIVE_INFINITY;
            const rankB = b.totalRank ?? Number.POSITIVE_INFINITY;
            if (rankA !== rankB) return rankA - rankB;

            const scoreA = a.totalScore ?? -Number.POSITIVE_INFINITY;
            const scoreB = b.totalScore ?? -Number.POSITIVE_INFINITY;
            if (scoreA !== scoreB) return scoreB - scoreA;

            return (a.name ?? '').localeCompare(b.name ?? '', 'ru', { sensitivity: 'base' });
        });
    }

    limitDraftWarehouseOptions(options: SupplyWizardDraftWarehouseOption[]): {
        limited: SupplyWizardDraftWarehouseOption[];
        truncated: boolean;
    } {
        const limited = options.slice(0, this.draftWarehouseOptionsLimit);
        return {
            limited,
            truncated: limited.length < options.length,
        };
    }

    formatDraftWarehouseSummary(options: SupplyWizardDraftWarehouseOption[]): string[] {
        const lines: string[] = [];

        options.forEach((option, index) => {
            const rank = option.totalRank ?? index + 1;
            const icon = option.isAvailable === false ? '⚠️' : option.isAvailable === true ? '✅' : 'ℹ️';
            const name = option.name ?? `Склад ${option.warehouseId}`;
            const travelPart =
                typeof option.travelTimeDays === 'number' ? `, путь ≈ ${option.travelTimeDays} дн.` : '';
            const scorePart = typeof option.totalScore === 'number' ? `, score ${option.totalScore.toFixed(3)}` : '';
            const statusPart = option.isAvailable === false && option.statusReason ? ` — ${option.statusReason}` : '';

            lines.push(`${rank}. ${icon} ${name} (${option.warehouseId})${travelPart}${scorePart}${statusPart}`);

            if (option.address) {
                lines.push(`   Адрес: ${option.address}`);
            }
        });

        return lines;
    }

    formatTimeslotSummary(options: SupplyWizardTimeslotOption[]): string[] {
        return options.map((option, index) => this.formatTimeslotButtonLabel(option, index));
    }

    buildTimeslotKeyboard(
        state: SupplyWizardState,
    ): Array<Array<{ text: string; callback_data: string }>> {
        const rows = state.draftTimeslots.slice(0, this.timeslotOptionsLimit).map((option, index) => [
            {
                text: this.formatTimeslotButtonLabel(option, index),
                callback_data: `wizard:timeslot:${option.id}`,
            },
        ]);
        return this.withCancel(rows);
    }

    describeWarehouseSelection(
        option: SupplyWizardDraftWarehouseOption,
        state: SupplyWizardState,
    ): string[] {
        const lines = [`Склад выбран: ${option.name} (${option.warehouseId}).`];
        if (option.address) {
            lines.push(`Адрес: ${option.address}.`);
        }

        const dropOffLabel =
            state.selectedDropOffName ?? (state.selectedDropOffId ? String(state.selectedDropOffId) : undefined);
        if (dropOffLabel) {
            lines.push(`Пункт сдачи: ${dropOffLabel}.`);
        }

        const clusterLabel =
            option.clusterName ??
            state.selectedClusterName ??
            (state.selectedClusterId ? `Кластер ${state.selectedClusterId}` : undefined);
        if (clusterLabel) {
            lines.push(`Кластер: ${clusterLabel}.`);
        }

        const metaParts: string[] = [];
        if (typeof option.totalRank === 'number') {
            metaParts.push(`ранг ${option.totalRank}`);
        }

        if (typeof option.totalScore === 'number') {
            metaParts.push(`score ${option.totalScore.toFixed(3)}`);
        }

        if (option.travelTimeDays !== undefined && option.travelTimeDays !== null) {
            metaParts.push(`путь ≈ ${option.travelTimeDays} дн.`);
        }

        if (metaParts.length) {
            lines.push(`Оценка Ozon: ${metaParts.join(', ')}.`);
        }

        if (option.restrictedBundleId) {
            lines.push(`Ограничение: bundle ${option.restrictedBundleId}.`);
        }

        if (option.isAvailable === false && option.statusReason) {
            lines.push(`⚠️ Статус Ozon: ${option.statusReason}.`);
        } else if (option.isAvailable === false) {
            lines.push('⚠️ Ozon пометил склад как недоступный.');
        } else if (option.isAvailable === true) {
            lines.push('✅ Ozon отмечает склад как доступный.');
        }

        return lines;
    }

    buildDropOffKeyboard(
        state: SupplyWizardState,
    ): Array<Array<{ text: string; callback_data: string }>> {
        const rows = state.dropOffs.map((option) => [
            {
                text: this.formatDropOffButtonLabel(option),
                callback_data: `wizard:dropoff:${option.warehouse_id}`,
            },
        ]);
        return [
            ...rows,
            [{ text: 'Назад', callback_data: 'wizard:upload:restart' }],
            [{ text: 'Отмена', callback_data: 'wizard:cancel' }],
        ];
    }

    buildDraftWarehouseKeyboard(
        state: SupplyWizardState,
    ): Array<Array<{ text: string; callback_data: string }>> {
        const source = state.draftWarehouses.slice(0, this.draftWarehouseOptionsLimit);
        const rows = source.map((option, index) => [
            {
                text: this.formatDraftWarehouseButtonLabel(option, index),
                callback_data: `wizard:draftWarehouse:${option.warehouseId}`,
            },
        ]);
        return this.withCancel(rows);
    }

    renderWarehouseSelection(params: {
        clusterName?: string;
        dropOffLabel?: string;
        total: number;
        filteredTotal: number;
        page: number;
        pageCount: number;
        searchQuery?: string;
    }): string {
        const lines: string[] = [];

        if (params.clusterName) {
            lines.push(`Кластер: ${params.clusterName}.`);
        }
        if (params.dropOffLabel) {
            lines.push(`Пункт сдачи: ${params.dropOffLabel}.`);
        }

        const search = params.searchQuery?.trim();
        if (search) {
            lines.push(`Поиск: «${search}».`);
        }

        if (params.filteredTotal > 0) {
            lines.push(
                '',
                '<b>Выберите склад для поиска слотов.</b>',
                '',
                '<b>Если вы хотите отправить поставку в любой доступный склад в кластере, то выберите пункт “Первый доступный”.</b>',
                '',
                'Если вы хотите отправить поставку на <b>конкретный</b> склад в кластере, выберите его в списке ниже. Выберите склад кнопкой или введите часть названия / номера, чтобы отфильтровать список.',
                ''
            );

            const totalInfo = params.total !== params.filteredTotal
                ? `${params.filteredTotal} из ${params.total}`
                : `${params.filteredTotal}`;
            lines.push(`Всего складов в кластере: ${totalInfo}`);
        } else {
            lines.push(
                '',
                'Склады не найдены. Введите часть названия или ID, чтобы попробовать другой вариант.',
            );
        }

        return lines.join('\n');
    }

    buildClusterWarehouseKeyboard(params: {
        items: SupplyWizardWarehouseOption[];
        page: number;
        pageCount: number;
        hasPrev: boolean;
        hasNext: boolean;
        includeAuto: boolean;
        searchActive: boolean;
        includeBackToCluster?: boolean;
    }): Array<Array<{ text: string; callback_data: string }>> {
        const rows: Array<Array<{ text: string; callback_data: string }>> = [];

        if (params.includeAuto) {
            rows.push([{ text: 'Первый доступный 🥇', callback_data: 'wizard:warehouse:auto' }]);
        }

        params.items.forEach((warehouse) => {
            rows.push([
                {
                    text: `${warehouse.name} (${warehouse.warehouse_id})`,
                    callback_data: `wizard:warehouse:${warehouse.warehouse_id}`,
                },
            ]);
        });

        if (params.searchActive) {
            rows.push([{ text: 'Сбросить поиск', callback_data: 'wizard:warehouse:search:clear' }]);
        }

        if (params.pageCount > 1) {
            const navRow: Array<{ text: string; callback_data: string }> = [];
            navRow.push({
                text: '⬅️',
                callback_data: params.hasPrev ? 'wizard:warehouse:page:prev' : 'wizard:warehouse:noop',
            });
            navRow.push({
                text: `${params.page + 1}/${params.pageCount}`,
                callback_data: 'wizard:warehouse:noop',
            });
            navRow.push({
                text: '➡️',
                callback_data: params.hasNext ? 'wizard:warehouse:page:next' : 'wizard:warehouse:noop',
            });
            rows.push(navRow);
        }

        if (params.includeBackToCluster) {
            rows.push([
                {
                    text: '← Выбрать другой кластер',
                    callback_data: 'wizard:warehouse:backToClusters',
                },
            ]);
        }

        return this.withCancel(rows);
    }

    buildClusterKeyboard(state: SupplyWizardState): Array<Array<{ text: string; callback_data: string }>> {
        const rows = state.clusters.map((cluster) => [
            {
                text: `${cluster.name}`,
                callback_data: `wizard:cluster:${cluster.id}`,
            },
        ]);
        return this.withCancel(rows);
    }

    buildWarehouseKeyboard(
        state: SupplyWizardState,
        clusterId: number,
    ): Array<Array<{ text: string; callback_data: string }>> {
        const warehouses = state.warehouses[clusterId] ?? [];
        const rows = warehouses.map((warehouse) => [
            {
                text: warehouse.name,
                callback_data: `wizard:warehouse:${warehouse.warehouse_id}`,
            },
        ]);
        return this.withCancel(rows);
    }

    buildClusterStartKeyboard(): Array<Array<{ text: string; callback_data: string }>> {
        return [[{ text: 'Выбрать кластер', callback_data: 'wizard:clusterStart' }]];
    }

    withCancel(
        rows: Array<Array<{ text: string; callback_data: string }>> = [],
    ): Array<Array<{ text: string; callback_data: string }>> {
        return this.withNavigation(rows);
    }

    withNavigation(
        rows: Array<Array<{ text: string; callback_data: string }>> = [],
        options: { back?: string, cancel?: string } = {},
    ): Array<Array<{ text: string; callback_data: string }>> {
        const keyboard = [...rows];
        if (options.back) {
            keyboard.push([{ text: 'Назад', callback_data: options.back }]);
        } else if (options.cancel) {
            keyboard.push([{ text: 'Отмена', callback_data: 'wizard:cancel' }]);
        }

        return keyboard;
    }

    async updatePrompt(
        ctx: Context,
        chatId: string,
        state: SupplyWizardState,
        text: string,
        keyboard?: Array<Array<{ text: string; callback_data: string }>>,
        options: { parseMode?: 'Markdown' | 'MarkdownV2' | 'HTML' } = {},
    ): Promise<void> {
        const rawChatId = (ctx.callbackQuery as any)?.message?.chat?.id ?? chatId;
        const messageId = state.promptMessageId;
        const replyMarkup = keyboard ? { inline_keyboard: keyboard } : undefined;
        const replyOptions: Record<string, unknown> = {};

        if (replyMarkup) {
            replyOptions.reply_markup = replyMarkup;
        }

        if (options.parseMode) {
            replyOptions.parse_mode = options.parseMode;
        }

        if (messageId) {
            try {
                await ctx.telegram.deleteMessage(rawChatId, messageId);
            } catch (error) {
                // игнорируем ошибку удаления и отправим новое сообщение ниже
            }
            this.wizardStore.update(chatId, (current) => {
                if (!current) return undefined;
                if (current.promptMessageId !== messageId) {
                    return current;
                }
                return { ...current, promptMessageId: undefined };
            });
        }

        const sent = await ctx.reply(text, replyOptions as any);
        this.wizardStore.update(chatId, (current) => {
            if (!current) return undefined;
            return { ...current, promptMessageId: (sent as any)?.message_id ?? current.promptMessageId };
        });
    }

    async sendErrorDetails(ctx: Context, payload: string[] | string | undefined): Promise<void> {
        if (!payload) return;

        const lines = Array.isArray(payload) ? payload : payload.split(/\r?\n/);
        await ctx.reply(['Детали ошибки:', '```', ...lines, '```'].join('\n'), {
            parse_mode: 'Markdown',
        });
    }

    formatItemsSummary(task: { items: Array<{ article: string; sku?: number; quantity: number }> }): string {
        const limit = 20;
        const total = task.items.length;
        const displayed = task.items.slice(0, limit);
        const lines = displayed.map((item) => `• ${item.article} → SKU ${item.sku} × ${item.quantity}`);

        if (total > limit) {
            lines.push(`… и ещё ${total - limit} позиций без вывода, чтобы не перегружать чат.`);
        }

        return [
            'Товары из файла:',
            ...lines,
            '',
            '<b>Сейчас бот работает только с кросс-докингом.</b>',
            '',
            'Далее необходимо выбрать точку для сдачи поставки по кросс-докингу',
            '',
            '<b>Введите ниже город, адрес или название пункта сдачи поставок кросс-докинг.</b>'
        ].join('\n');
    }

    formatSupplyEvent(result: { taskId: string; event: OzonSupplyEventType; message?: string }): string | undefined {
        const prefix = `[${result.taskId}]`;
        switch (result.event) {
            case OzonSupplyEventType.DraftCreated:
                return `${prefix} Черновик создан. ${result.message ?? ''}`.trim();
            case OzonSupplyEventType.DraftValid:
                return `${prefix} Используем существующий черновик. ${result.message ?? ''}`.trim();
            case OzonSupplyEventType.DraftExpired:
                return `${prefix} Черновик устарел, создаём заново.`;
            case OzonSupplyEventType.DraftInvalid:
                return `${prefix} Черновик невалидный, пересоздаём.`;
            case OzonSupplyEventType.DraftError:
                return `${prefix} Ошибка статуса черновика.${result.message ? ` ${result.message}` : ''}`;
            case OzonSupplyEventType.WarehousePending:
                return result.message ? `${prefix} ${result.message}` : undefined;
            case OzonSupplyEventType.WindowExpired:
                return `${prefix} Временное окно истекло, задача остановлена.`;
            case OzonSupplyEventType.TimeslotMissing:
                //return `${prefix} Свободных таймслотов нет.`;
                return ``;
            case OzonSupplyEventType.SupplyCreated:
                return `${prefix} ✅ Поставка создана. ${result.message ?? ''}`.trim();
            case OzonSupplyEventType.SupplyStatus:
                return `${prefix} ${result.message ?? 'Статус поставки обновлён.'}`.trim();
            case OzonSupplyEventType.NoCredentials:
            case OzonSupplyEventType.Error:
                return `${prefix} ❌ ${result.message ?? 'Ошибка'}`;
            default:
                return result.message ? `${prefix} ${result.message}` : undefined;
        }
    }

    mapTimeslotOptions(response?: TimeslotResponseLike): SupplyWizardTimeslotOption[] {
        const options: SupplyWizardTimeslotOption[] = [];
        if (!response?.drop_off_warehouse_timeslots?.length) {
            return options;
        }

        const seen = new Set<string>();
        for (const bucket of response.drop_off_warehouse_timeslots ?? []) {
            const timezone = bucket?.warehouse_timezone;
            for (const day of bucket?.days ?? []) {
                for (const slot of day?.timeslots ?? []) {
                    const from = slot?.from_in_timezone;
                    const to = slot?.to_in_timezone;
                    if (!from || !to) {
                        continue;
                    }
                    const fingerprint = `${from}|${to}|${timezone ?? ''}`;
                    if (seen.has(fingerprint)) {
                        continue;
                    }
                    seen.add(fingerprint);
                    const id = `${options.length}`;
                    options.push({
                        id,
                        from,
                        to,
                        label: this.formatTimeslotLabel(from, to, timezone),
                        data: {
                            from_in_timezone: from,
                            to_in_timezone: to,
                        },
                    });
                }
            }
        }

        return options;
    }

    limitTimeslotOptions(options: SupplyWizardTimeslotOption[]): {
        limited: SupplyWizardTimeslotOption[];
        truncated: boolean;
    } {
        const limited = options.slice(0, this.timeslotOptionsLimit);
        return {
            limited,
            truncated: limited.length < options.length,
        };
    }

    collectTimeslotWarehouseIds(
        state: SupplyWizardState,
        option: SupplyWizardDraftWarehouseOption,
    ): string[] {
        const warehouseId = option?.warehouseId ?? state.selectedWarehouseId;
        return warehouseId ? [String(warehouseId)] : [];
    }

    private deduplicateWarehouseOptions(
        entries: SupplyWizardWarehouseOption[],
    ): SupplyWizardWarehouseOption[] {
        const map = new Map<number, SupplyWizardWarehouseOption>();
        for (const entry of entries) {
            if (!entry) continue;
            if (!map.has(entry.warehouse_id)) {
                map.set(entry.warehouse_id, entry);
            }
        }
        return [...map.values()].sort((a, b) => a.name.localeCompare(b.name, 'ru', { sensitivity: 'base' }));
    }

    private formatTimeslotButtonLabel(option: SupplyWizardTimeslotOption, index: number): string {
        return this.truncate(`${index + 1}. ${option.label}`, 60);
    }

    private formatTimeslotLabel(fromIso: string, toIso: string, timezone?: string): string {
        const fromDate = new Date(fromIso);
        const toDate = new Date(toIso);

        if (Number.isNaN(fromDate.getTime()) || Number.isNaN(toDate.getTime())) {
            return `${fromIso} → ${toIso}${timezone ? ` (${timezone})` : ''}`;
        }

        const dateFormatter = new Intl.DateTimeFormat('ru-RU', {
            day: '2-digit',
            month: '2-digit',
        });
        const timeFormatter = new Intl.DateTimeFormat('ru-RU', {
            hour: '2-digit',
            minute: '2-digit',
        });

        const datePart = dateFormatter.format(fromDate);
        const fromPart = timeFormatter.format(fromDate);
        const toPart = timeFormatter.format(toDate);
        const timezonePart = timezone ? ` (${timezone})` : '';

        return `${datePart} ${fromPart}–${toPart}${timezonePart}`;
    }

    private formatTaskName(name: string | undefined): string | undefined {
        if (name) {
            const names = name.split('-');
            return names[1];
        }
    }

    private formatCreatedAt(value: number | undefined): string | undefined {
        if (typeof value !== 'number' || !Number.isFinite(value)) {
            return undefined;
        }
        const date = new Date(value);
        if (Number.isNaN(date.getTime())) {
            return undefined;
        }
        return new Intl.DateTimeFormat('ru-RU', {
            day: '2-digit',
            month: '2-digit',
            hour: '2-digit',
            minute: '2-digit',
        }).format(date);
    }

    private buildCreatedLine(value: number | undefined): string | undefined {
        const formatted = this.formatCreatedAt(value);
        return formatted ? `Создана: ${formatted}` : undefined;
    }

    private buildSearchDeadlineLine(value: number | undefined): string {
        const formatted = this.formatSearchDeadline(value);
        return `Диапазон поиска: ${formatted ? `до ${formatted}` : '—'}`;
    }

    private formatSearchDeadline(value: number | undefined): string | undefined {
        if (typeof value !== 'number' || !Number.isFinite(value)) {
            return undefined;
        }
        const date = new Date(value);
        if (Number.isNaN(date.getTime())) {
            return undefined;
        }
        return new Intl.DateTimeFormat('ru-RU', {
            day: '2-digit',
            month: '2-digit',
        }).format(date);
    }

    private formatDropOffButtonLabel(option: SupplyWizardDropOffOption): string {
        const base = option.name ?? `Пункт ${option.warehouse_id}`;
        return this.truncate(`${base}`, 60);
    }

    private formatCreatedAt(value: number | undefined): string | undefined {
        if (typeof value !== 'number' || !Number.isFinite(value)) {
            return undefined;
        }
        const date = new Date(value);
        if (Number.isNaN(date.getTime())) {
            return undefined;
        }
        return new Intl.DateTimeFormat('ru-RU', {
            day: '2-digit',
            month: '2-digit',
            hour: '2-digit',
            minute: '2-digit',
        }).format(date);
    }

    private buildCreatedLine(value: number | undefined): string | undefined {
        const formatted = this.formatCreatedAt(value);
        return formatted ? `Создана: ${formatted}` : undefined;
    }

    private buildSearchDeadlineLine(value: number | undefined): string {
        const formatted = this.formatSearchDeadline(value);
        return `Диапазон поиска: ${formatted ? `до ${formatted}` : '—'}`;
    }

    private formatSearchDeadline(value: number | undefined): string | undefined {
        if (typeof value !== 'number' || !Number.isFinite(value)) {
            return undefined;
        }
        const date = new Date(value);
        if (Number.isNaN(date.getTime())) {
            return undefined;
        }
        return new Intl.DateTimeFormat('ru-RU', {
            day: '2-digit',
            month: '2-digit',
        }).format(date);
    }

    private formatDraftWarehouseButtonLabel(
        option: SupplyWizardDraftWarehouseOption,
        index: number,
    ): string {
        const rank = option.totalRank ?? index + 1;
        const icon = option.isAvailable === false ? '⚠️' : option.isAvailable === true ? '✅' : 'ℹ️';
        const base = `${rank}. ${icon} ${option.name ?? option.warehouseId}`;
        return this.truncate(base, 60);
    }

    private truncate(value: string, maxLength = 60): string {
        if (value.length <= maxLength) {
            return value;
        }
        return `${value.slice(0, Math.max(0, maxLength - 1))}…`;
    }

    private parseNumber(value: unknown): number | undefined {
        if (typeof value === 'number' && Number.isFinite(value)) {
            return value;
        }
        if (typeof value === 'string') {
            const trimmed = value.trim();
            if (!trimmed) {
                return undefined;
            }
            const parsed = Number(trimmed);
            if (Number.isFinite(parsed)) {
                return parsed;
            }
        }
        return undefined;
    }

    private parseNullableNumber(value: unknown): number | null | undefined {
        if (value === null) {
            return null;
        }
        return this.parseNumber(value);
    }

}

export interface OzonClusterLike {
    id?: number;
    name?: string;
    logistic_clusters?: Array<{
        warehouses?: Array<{
            warehouse_id?: number;
            name?: string;
            type?: string | number;
        }>;
    }>;
}

export interface DraftStatusLike {
    clusters?: Array<{
        cluster_id?: number | string;
        cluster_name?: string;
        warehouses?: Array<{
            bundle_ids?: Array<{ bundle_id?: string; is_docless?: boolean }>;
            supply_warehouse?: {
                warehouse_id?: number | string;
                name?: string;
                address?: string;
            };
            total_rank?: number | string;
            total_score?: number | string;
            travel_time_days?: number | string | null;
            status?: {
                state?: string;
                invalid_reason?: string;
                is_available?: boolean;
            };
            restricted_bundle_id?: string;
        }>;
    }>;
}

export interface TimeslotResponseLike {
    drop_off_warehouse_timeslots?: Array<{
        drop_off_warehouse_id?: number | string;
        warehouse_timezone?: string;
        current_time_in_timezone?: string;
        days?: Array<{
            timeslots?: Array<{
                from_in_timezone?: string;
                to_in_timezone?: string;
            }>;
        }>;
    }>;
}<|MERGE_RESOLUTION|>--- conflicted
+++ resolved
@@ -256,21 +256,13 @@
 
     renderOrderDetails(order: SupplyWizardOrderSummary): string {
         const searchWindowLine = this.buildSearchDeadlineLine(order.searchDeadlineAt);
-<<<<<<< HEAD
-        const createdLine = this.buildCreatedLine(order.createdAt);
-=======
-
->>>>>>> 5edd252f
+
         const lines = [
             `Поставка №${order.orderId ?? order.operationId ?? order.id}`,
             '',
             order.clusterName ? `Кластер: ${order.clusterName}` : undefined,
             order.dropOffName ? `Пункт сдачи: ${order.dropOffName}` : undefined,
             order.warehouse ? `Склад: ${order.warehouse}` : undefined,
-<<<<<<< HEAD
-            createdLine,
-=======
->>>>>>> 5edd252f
             searchWindowLine,
             order.timeslotLabel
                 ? `Таймслот: ${order.timeslotLabel}`
@@ -352,8 +344,6 @@
         const searchWindowLine = this.buildSearchDeadlineLine(task.searchDeadlineAt);
         const createdLine = this.buildCreatedLine(task.createdAt);
 
-        const searchWindowLine = this.buildSearchDeadlineLine(task.searchDeadlineAt);
-        const createdLine = this.buildCreatedLine(task.createdAt);
         const lines = [
             `Задача ${this.formatTaskName(task.operationId ?? task.id)}`,
             '\n',
@@ -386,10 +376,7 @@
     renderSupplySuccess(order: SupplyWizardOrderSummary): string {
         const searchWindowLine = this.buildSearchDeadlineLine(order.searchDeadlineAt);
         const createdLine = this.buildCreatedLine(order.createdAt);
-<<<<<<< HEAD
-=======
-
->>>>>>> 5edd252f
+
         const lines = [
             'Поставка создана ✅',
             `ID: ${order.orderId ?? order.id}`,
@@ -1025,46 +1012,6 @@
         }
     }
 
-    private formatCreatedAt(value: number | undefined): string | undefined {
-        if (typeof value !== 'number' || !Number.isFinite(value)) {
-            return undefined;
-        }
-        const date = new Date(value);
-        if (Number.isNaN(date.getTime())) {
-            return undefined;
-        }
-        return new Intl.DateTimeFormat('ru-RU', {
-            day: '2-digit',
-            month: '2-digit',
-            hour: '2-digit',
-            minute: '2-digit',
-        }).format(date);
-    }
-
-    private buildCreatedLine(value: number | undefined): string | undefined {
-        const formatted = this.formatCreatedAt(value);
-        return formatted ? `Создана: ${formatted}` : undefined;
-    }
-
-    private buildSearchDeadlineLine(value: number | undefined): string {
-        const formatted = this.formatSearchDeadline(value);
-        return `Диапазон поиска: ${formatted ? `до ${formatted}` : '—'}`;
-    }
-
-    private formatSearchDeadline(value: number | undefined): string | undefined {
-        if (typeof value !== 'number' || !Number.isFinite(value)) {
-            return undefined;
-        }
-        const date = new Date(value);
-        if (Number.isNaN(date.getTime())) {
-            return undefined;
-        }
-        return new Intl.DateTimeFormat('ru-RU', {
-            day: '2-digit',
-            month: '2-digit',
-        }).format(date);
-    }
-
     private formatDropOffButtonLabel(option: SupplyWizardDropOffOption): string {
         const base = option.name ?? `Пункт ${option.warehouse_id}`;
         return this.truncate(`${base}`, 60);
